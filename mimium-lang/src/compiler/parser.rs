use crate::ast::operators::Op;
use crate::ast::*;
use crate::interner::{ExprNodeId, Symbol, ToSymbol, TypeNodeId};
use crate::pattern::{Pattern, TypedId, TypedPattern};
use crate::types::{LabeledParam, LabeledParams, PType, Type};
use crate::utils::error::ReportableError;
use crate::utils::metadata::*;
use std::path::PathBuf;

use chumsky::input::{Stream, ValueInput};
use chumsky::{Parser, prelude::*};
mod token;
use token::Token;
mod error;
mod lexer;
use crate::ast::program::{Program, ProgramStatement, expr_from_program};
use crate::ast::statement;
use statement::{Statement, into_then_expr};

use super::intrinsics;

#[cfg(test)]
mod test;

#[derive(Clone)]
pub(super) struct ParseContext {
    file_path: Symbol,
}
impl ParseContext {
    pub fn gen_loc(&self, span: SimpleSpan) -> Location {
        Location {
            span: span.start()..span.end(),
            path: self.file_path,
        }
    }
}
pub(crate) type ParseError<'src> = chumsky::extra::Err<Rich<'src, Token, SimpleSpan>>;
fn merge_span(a: Span, b: Span) -> Span {
    a.start..b.end
}
fn get_span<T: chumsky::span::Span<Offset = usize>>(e: T) -> Span {
    e.start()..e.end()
}

fn breakable_comma<'src, I>() -> impl Parser<'src, I, (), ParseError<'src>> + Clone
where
    I: ValueInput<'src, Token = Token, Span = SimpleSpan>,
{
    just(Token::Comma)
        .ignore_then(just(Token::LineBreak).or_not())
        .ignored()
}
fn breakable_blockbegin<'src, I>() -> impl Parser<'src, I, (), ParseError<'src>> + Clone
where
    I: ValueInput<'src, Token = Token, Span = SimpleSpan>,
{
    just(Token::BlockBegin)
        .then(just(Token::LineBreak).or(just(Token::SemiColon)).repeated())
        .ignored()
}
fn breakable_blockend<'src, I>() -> impl Parser<'src, I, (), ParseError<'src>> + Clone
where
    I: ValueInput<'src, Token = Token, Span = SimpleSpan>,
{
    just(Token::LineBreak)
        .or(just(Token::SemiColon))
        .repeated()
        .then(just(Token::BlockEnd))
        .ignored()
}

fn type_primitive<'src, I>(
    ctx: ParseContext,
) -> impl Parser<'src, I, TypeNodeId, ParseError<'src>> + Clone
where
    I: ValueInput<'src, Token = Token, Span = SimpleSpan>,
{
    select! {
        Token::FloatType => PType::Numeric,
        Token::StringType => PType::String,
        Token::IntegerType => PType::Int,
    }
    .map_with(move |t, e| {
        Type::Primitive(t).into_id_with_location(Location::new(get_span(e.span()), ctx.file_path))
    })
    .labelled("primitive type")
}

fn type_parser<'src, I>(
    ctx: ParseContext,
) -> impl Parser<'src, I, TypeNodeId, ParseError<'src>> + Clone
where
    I: ValueInput<'src, Token = Token, Span = SimpleSpan>,
{
    let path = ctx.file_path;
    recursive(move |ty| {
        let tuple = ty
            .clone()
            .separated_by(just(Token::Comma))
            .at_least(1)
            .allow_trailing()
            .collect::<Vec<_>>()
            .delimited_by(just(Token::ParenBegin), just(Token::ParenEnd))
            .map_with(move |item: Vec<TypeNodeId>, e| {
                Type::Tuple(item).into_id_with_location(Location {
                    span: get_span(e.span()),
                    path,
                })
            })
            .recover_with(via_parser(nested_delimiters(
                Token::ParenBegin,
                Token::ParenEnd,
                [],
                move |_span| Type::Failure.into_id(),
            )))
            .labelled("Tuple Type");

        let record = ident_parser()
            .then_ignore(just(Token::Colon))
            .then(ty.clone())
            .separated_by(breakable_comma())
            .allow_trailing()
            .collect::<Vec<_>>()
            .delimited_by(just(Token::BlockBegin), just(Token::BlockEnd))
            .map_with(move |fields: Vec<(Symbol, TypeNodeId)>, e| {
                Type::Record(fields).into_id_with_location(Location {
                    span: get_span(e.span()),
                    path,
                })
            })
            .recover_with(via_parser(nested_delimiters(
                Token::BlockBegin,
                Token::BlockEnd,
                [],
                move |_span| Type::Failure.into_id(),
            )))
            .labelled("Record Type");
        // Parse array type [T]
        let array = ty
            .clone()
            .delimited_by(just(Token::ArrayBegin), just(Token::ArrayEnd))
            .map_with(move |element_type, e| {
                Type::Array(element_type).into_id_with_location(Location {
                    span: get_span(e.span()),
                    path,
                })
            })
            .boxed()
            .labelled("Array");

        // let _struct_t = todo!();
        let atom = choice((type_primitive(ctx.clone()), record, tuple, array));
        let func = atom
            .clone()
            .separated_by(just(Token::Comma))
            .collect::<Vec<_>>()
            .delimited_by(just(Token::ParenBegin), just(Token::ParenEnd))
            .then(just(Token::Arrow).ignore_then(ty.clone()))
            .map_with(move |(a, body), e| {
                Type::Function(
                    LabeledParams::new(a.into_iter().map(LabeledParam::from).collect()),
                    body,
                    None,
                )
                .into_id_with_location(ctx.gen_loc(e.span()))
            })
            .boxed()
            .labelled("function");

        func.or(atom).labelled("Type")
    })
}
pub(super) fn ident_parser<'src, I>() -> impl Parser<'src, I, Symbol, ParseError<'src>> + Clone
where
    I: ValueInput<'src, Token = Token, Span = SimpleSpan>,
{
    select! { Token::Ident(s) => s }.labelled("ident")
}
fn literals_parser<'src, I>(
    ctx: ParseContext,
) -> impl Parser<'src, I, ExprNodeId, ParseError<'src>> + Clone
where
    I: ValueInput<'src, Token = Token, Span = SimpleSpan>,
{
    select! {
        //Currently Integer literals are treated as float until the integer type is introduced in type system.
        // Token::Int(x) => Literal::Int(x),
        Token::Int(x)=>Literal::Float(x.to_string().to_symbol()),
        Token::Float(x) =>Literal::Float(x.to_symbol()),
        Token::Str(s) => Literal::String(s.to_symbol()),
        Token::SelfLit => Literal::SelfLit,
        Token::Now => Literal::Now,
        Token::SampleRate => Literal::SampleRate,
        Token::PlaceHolder => Literal::PlaceHolder,
    }
    .map_with(move |lit, e| {
        Expr::Literal(lit).into_id(Location {
            span: get_span(e.span()),
            path: ctx.file_path,
        })
    })
    .labelled("literal")
}
fn var_parser<'src, I>(
    ctx: ParseContext,
) -> impl Parser<'src, I, ExprNodeId, ParseError<'src>> + Clone
where
    I: ValueInput<'src, Token = Token, Span = SimpleSpan>,
{
    ident_parser().map_with(move |s, e| {
        Expr::Var(s).into_id(Location {
            span: get_span(e.span()),
            path: ctx.file_path,
        })
    })
}
fn with_type_annotation<'src, I, T>(
    parser: impl Parser<'src, I, T, ParseError<'src>> + Clone,
    ctx: ParseContext,
) -> impl Parser<'src, I, (T, Option<TypeNodeId>), ParseError<'src>> + Clone
where
    I: ValueInput<'src, Token = Token, Span = SimpleSpan>,
{
    parser.then(just(Token::Colon).ignore_then(type_parser(ctx)).or_not())
}

<<<<<<< HEAD
// Basic parameter parser without default values
fn lvar_parser_typed(ctx: ParseContext) -> impl Parser<Token, TypedId, Error = ParseError> + Clone {
    with_type_annotation(ident_parser(), ctx.clone())
        .map_with_span(move |(sym, t), span| {
            let ty = match t {
                Some(ty) => ty,
                None => Type::Unknown.into_id_with_location(Location {
                    span: span.clone(),
=======
fn lvar_parser_typed<'src, I>(
    ctx: ParseContext,
) -> impl Parser<'src, I, TypedId, ParseError<'src>> + Clone
where
    I: ValueInput<'src, Token = Token, Span = SimpleSpan>,
{
    with_type_annotation(ident_parser(), ctx.clone())
        .map_with(move |(sym, t), e| match t {
            Some(ty) => TypedId { id: sym, ty },
            None => TypedId {
                id: sym,
                ty: Type::Unknown.into_id_with_location(Location {
                    span: get_span(e.span()),
>>>>>>> 1c2058a2
                    path: ctx.file_path,
                }),
            };

            TypedId::new(sym, ty)
        })
        .labelled("lvar_typed")
}
<<<<<<< HEAD

// Parameter parser with support for default values
fn lvar_parser_typed_with_default(
    ctx: ParseContext,
    expr: impl Parser<Token, ExprNodeId, Error = ParseError> + Clone,
) -> impl Parser<Token, TypedId, Error = ParseError> + Clone {
    lvar_parser_typed(ctx.clone())
        .then(
            // Parse optional default value: = expr
            just(Token::Assign).ignore_then(expr).or_not(),
        )
        .map(|(param, default_value)| TypedId {
            id: param.id,
            ty: param.ty,
            default_value,
        })
        .labelled("lvar_typed_with_default")
}
fn pattern_parser(
=======
fn pattern_parser<'src, I>(
>>>>>>> 1c2058a2
    ctx: ParseContext,
) -> impl Parser<'src, I, TypedPattern, ParseError<'src>> + Clone
where
    I: ValueInput<'src, Token = Token, Span = SimpleSpan>,
{
    let single_pat = select! {
        Token::Ident(s) => Pattern::Single(s),
        // Note: _ represents an unused variable, but it is treated as
        // an ordinary symbol here.
        Token::PlaceHolder => Pattern::Single("_".to_symbol())

    }
    .labelled("single pattern");
    let pat = recursive(|pat| {
        let tup = pat
            .clone()
            .separated_by(just(Token::Comma))
            .at_least(1)
            .allow_trailing()
            .collect::<Vec<_>>()
            .delimited_by(just(Token::ParenBegin), just(Token::ParenEnd))
            .map(Pattern::Tuple)
            .labelled("tuple pattern");
        let record = (ident_parser()
            .then_ignore(just(Token::Assign))
            .then(pat.clone()))
        .separated_by(breakable_comma())
        .at_least(1)
        .allow_trailing()
        .collect::<Vec<_>>()
        .delimited_by(breakable_blockbegin(), breakable_blockend())
        .map(Pattern::Record)
        .recover_with(via_parser(nested_delimiters(
            Token::BlockBegin,
            Token::BlockEnd,
            [],
            |_| Pattern::Error,
        )))
        .labelled("record pattern");
        choice((single_pat, tup, record)).labelled("pattern")
    });
    with_type_annotation(pat, ctx.clone())
        .map_with(move |(pat, ty), e| match ty {
            Some(ty) => TypedPattern { pat, ty },
            None => TypedPattern {
                pat,
                ty: Type::Unknown.into_id_with_location(Location {
                    span: get_span(e.span()),
                    path: ctx.file_path,
                }),
            },
        })
        .boxed()
}

fn items_parser<'src, I, E>(
    expr: E,
    allow_empty: bool,
) -> impl Parser<'src, I, Vec<ExprNodeId>, ParseError<'src>> + Clone
where
    I: ValueInput<'src, Token = Token, Span = SimpleSpan>,
    E: Parser<'src, I, ExprNodeId, ParseError<'src>> + Clone,
{
    let least_repeat = if allow_empty { 0 } else { 1 };
    expr.separated_by(breakable_comma())
        .allow_trailing()
        .at_least(least_repeat)
        .collect::<Vec<_>>()
}
enum DotField {
    Index(i64),
    Ident(Symbol),
}
fn dot_field<'src, I>() -> impl Parser<'src, I, (DotField, Span), ParseError<'src>> + Clone
where
    I: ValueInput<'src, Token = Token, Span = SimpleSpan>,
{
    select! {
        Token::Int(i) => DotField::Index(i),
        Token::Ident(s) => DotField::Ident(s),
    }
    .map_with(|field, e| (field, get_span(e.span())))
    .labelled("dot_field")
}
fn op_parser<'src, I, P>(
    apply: P,
    ctx: ParseContext,
) -> impl Parser<'src, I, ExprNodeId, ParseError<'src>> + Clone
where
    P: Parser<'src, I, ExprNodeId, ParseError<'src>> + Clone + 'src,
    I: ValueInput<'src, Token = Token, Span = SimpleSpan>,
{
    let ctx = ctx.clone();
    let dot = apply // this boxing is necessary for windows CI environment
        .foldl(
            just(Token::Dot).ignore_then(dot_field()).repeated(),
            move |lhs, (rhs, rspan)| {
                let span = lhs.to_span().start..rspan.end;

                let loc = Location {
                    span,
                    path: ctx.file_path,
                };
                match rhs {
                    DotField::Ident(name) => Expr::FieldAccess(lhs, name).into_id(loc),
                    DotField::Index(idx) => Expr::Proj(lhs, idx).into_id(loc),
                }
            },
        )
        .labelled("dot");

    let unary = one_of([Token::Op(Op::Minus), Token::BackQuote, Token::Dollar])
        .map_with(|token, e| (token, get_span(e.span())))
        .repeated()
        .foldr(dot, move |(op, op_span), rhs| {
            let rhs_span = rhs.to_span();
            let loc = Location {
                span: op_span.start..rhs_span.end,
                path: ctx.file_path,
            };
            match op {
                Token::BackQuote => Expr::Bracket(rhs).into_id(loc.clone()),
                Token::Dollar => Expr::Escape(rhs).into_id(loc.clone()),
                Token::Op(Op::Minus) => Expr::UniOp((Op::Minus, op_span), rhs).into_id(loc),
                _ => unreachable!("Unexpected unary operator: {:?}", op),
            }
        })
        .labelled("unary");
    let optoken = move |target: Op| {
        select! {
            Token::Op(o) if o == target => o,
        }
        .boxed()
    };
    // allow pipe opertor to absorb linebreaks so that it can be also used at
    // the head of the line.
    let pipe = just(Token::LineBreak)
        .repeated()
        .collect::<Vec<_>>()
        .ignore_then(just(Token::Op(Op::Pipe)))
        .to(Op::Pipe)
        .boxed();
    //defining binary operators in order of precedence.
    // The order of precedence is from the lowest to the highest.
    let ops = [
        optoken(Op::Exponent),
        choice((
            optoken(Op::Product),
            optoken(Op::Divide),
            optoken(Op::Modulo),
        ))
        .boxed(),
        optoken(Op::Sum).or(optoken(Op::Minus)).boxed(),
        optoken(Op::Equal).or(optoken(Op::NotEqual)).boxed(),
        optoken(Op::And),
        optoken(Op::Or),
        choice((
            optoken(Op::LessThan),
            optoken(Op::LessEqual),
            optoken(Op::GreaterThan),
            optoken(Op::GreaterEqual),
        ))
        .boxed(),
        pipe,
        optoken(Op::At),
    ];
    ops.into_iter().fold(unary.boxed(), move |prec, op| {
        prec.clone()
            .foldl(
                op.then_ignore(just(Token::LineBreak).repeated())
                    .map_with(move |op, e| (op, get_span(e.span())))
                    .then(prec)
                    .repeated(),
                move |x, ((op, opspan), y)| {
                    let span = x.to_span().start..y.to_span().end;
                    let loc = Location {
                        span,
                        path: ctx.file_path,
                    };
                    Expr::BinOp(x, (op, opspan), y).into_id(loc)
                },
            )
            .boxed()
    })
}
fn record_fields<'src, I, P>(expr: P) -> impl Parser<'src, I, RecordField, ParseError<'src>> + Clone
where
    I: ValueInput<'src, Token = Token, Span = SimpleSpan>,
    P: Parser<'src, I, ExprNodeId, ParseError<'src>> + Clone,
{
    ident_parser()
        .then_ignore(just(Token::Assign))
        .then(expr.clone())
        .map(move |(name, expr)| RecordField { name, expr })
}

pub(super) fn atom_parser<'src, I>(
    expr: impl Parser<'src, I, ExprNodeId, ParseError<'src>> + Clone + 'src,
    expr_group: impl Parser<'src, I, ExprNodeId, ParseError<'src>> + Clone + 'src,
    ctx: ParseContext,
<<<<<<< HEAD
) -> impl Parser<Token, ExprNodeId, Error = ParseError> + Clone + 'a {
    let lambda = lvar_parser_typed_with_default(ctx.clone(), expr.clone())
=======
) -> impl Parser<'src, I, ExprNodeId, ParseError<'src>> + Clone
where
    I: ValueInput<'src, Token = Token, Span = SimpleSpan>,
{
    let lambda = lvar_parser_typed(ctx.clone())
>>>>>>> 1c2058a2
        .separated_by(just(Token::Comma))
        .collect::<Vec<_>>()
        .delimited_by(
            just(Token::LambdaArgBeginEnd),
            just(Token::LambdaArgBeginEnd),
        )
        .then(
            just(Token::Arrow)
                .ignore_then(type_parser(ctx.clone()))
                .or_not(),
        )
        .then(expr_group.clone())
        .map_with(move |((ids, r_type), body), e| {
            Expr::Lambda(ids, r_type, body).into_id(Location {
                span: get_span(e.span()),
                path: ctx.file_path,
            })
        })
        .labelled("lambda");
    let macro_expand = select! { Token::MacroExpand(s) => Expr::Var(s) }
        .map_with(move |v, e| {
            v.into_id(Location {
                span: get_span(e.span()),
                path: ctx.file_path,
            })
        })
        .then_ignore(just(Token::ParenBegin))
        .then(
            expr_group
                .clone()
                .separated_by(breakable_comma())
                .collect::<Vec<_>>(),
        )
        .then_ignore(just(Token::ParenEnd))
        .map_with(move |(id, then), e| {
            let loc = Location {
                span: get_span(e.span()),
                path: ctx.file_path,
            };
            Expr::MacroExpand(id, then).into_id(loc.clone())
        })
        .labelled("macroexpand");

    let tuple = items_parser(expr.clone(), false)
        .delimited_by(just(Token::ParenBegin), just(Token::ParenEnd))
        .map_with(move |items, e| {
            Expr::Tuple(items).into_id(Location {
                span: get_span(e.span()),
                path: ctx.file_path,
            })
        })
        .labelled("tuple");

    let array_literal = items_parser(expr.clone(), true)
        .delimited_by(just(Token::ArrayBegin), just(Token::ArrayEnd))
        .map_with(move |items, e| {
            // Create a nested expression that constructs an array with the given items
            // For now, we create a special AST node type for array literals
            let loc = Location {
                span: get_span(e.span()),
                path: ctx.file_path,
            };
            Expr::ArrayLiteral(items).into_id(loc)
        })
        .labelled("array_literal");
    let record_literal = record_fields(expr.clone())
        .separated_by(breakable_comma())
        .at_least(1)
        .allow_trailing()
<<<<<<< HEAD
        .then(just(Token::DoubleDot).or_not())
        .delimited_by(breakable_blockbegin(), breakable_blockend())
        .map_with_span(move |(fields,is_imcomplete), span, | {
            //fields are implicitly sorted by name.
            let mut fields = fields;
            fields.sort_by(|a, b| a.name.cmp(&b.name));
            let loc = Location {
                    span,
                    path: ctx.file_path,
                };
            if is_imcomplete.is_some() {
                log::trace!("is imcomplete record literal");
                Expr::ImcompleteRecord(fields).into_id(loc)
            } else {
                Expr::RecordLiteral(fields).into_id(loc)
            }
=======
        .collect::<Vec<_>>()
        .delimited_by(breakable_blockbegin(), breakable_blockend())
        .map_with(move |fields, e| {
            //fields are implicitly sorted by name.
            let mut fields = fields;
            fields.sort_by(|a, b| a.name.cmp(&b.name));
            Expr::RecordLiteral(fields).into_id(Location {
                span: get_span(e.span()),
                path: ctx.file_path,
            })
>>>>>>> 1c2058a2
        })
        .labelled("record_literal");
    let parenexpr = expr
        .clone()
        .delimited_by(just(Token::ParenBegin), just(Token::ParenEnd))
        .map_with(move |e, e_s| {
            Expr::Paren(e).into_id(Location {
                span: get_span(e_s.span()),
                path: ctx.file_path,
            })
        })
        .labelled("paren_expr");
    //tuple must  lower precedence than parenexpr, not to parse single element tuple without trailing comma
    choice((
        literals_parser(ctx.clone()),
        var_parser(ctx.clone()),
        lambda,
        macro_expand,
        parenexpr,
        record_literal,
        array_literal,
        tuple,
    ))
    .boxed()
    .labelled("atom")
}
fn expr_parser<'src, I>(
    expr_group: impl Parser<'src, I, ExprNodeId, ParseError<'src>> + Clone + 'src,
    ctx: ParseContext,
) -> impl Parser<'src, I, ExprNodeId, ParseError<'src>> + Clone
where
    I: ValueInput<'src, Token = Token, Span = SimpleSpan>,
{
    recursive(|expr| {
        enum FoldItem {
            Args(Vec<ExprNodeId>),
            ArrayIndex(ExprNodeId),
        }
        let parenitems = items_parser(expr.clone(), true)
            .delimited_by(just(Token::ParenBegin), just(Token::ParenEnd))
            .map_with(|args, e| (FoldItem::Args(args), get_span(e.span())));
        let angle_paren_expr = expr
            .clone()
            .delimited_by(just(Token::ArrayBegin), just(Token::ArrayEnd))
            .map_with(|v, e| (FoldItem::ArrayIndex(v), get_span(e.span())));

        let folder = move |f: ExprNodeId, (item, args_span): (FoldItem, Span)| {
            let f_span = f.to_span();
            let span = f_span.start..args_span.end;
            let loc = Location {
                span,
                path: ctx.file_path,
            };
            match item {
                FoldItem::Args(args) => Expr::Apply(f, args).into_id(loc),
                FoldItem::ArrayIndex(index) => Expr::ArrayAccess(f, index).into_id(loc),
            }
        };

        let apply = atom_parser(expr.clone(), expr_group, ctx.clone())
            .foldl(angle_paren_expr.or(parenitems).repeated(), folder)
            .labelled("apply");

        op_parser(apply, ctx).boxed()
    })
}
fn validate_reserved_pat<'src>(
    id: &TypedPattern,
    span: SimpleSpan,
) -> Result<(), Rich<'src, Token>> {
    match &id.pat {
        Pattern::Single(symbol) => validate_reserved_ident(*symbol, span),
        _ => Ok(()),
    }
}

fn validate_reserved_ident<'src>(id: Symbol, span: SimpleSpan) -> Result<(), Rich<'src, Token>> {
    if intrinsics::BUILTIN_SYMS.with(|syms| syms.binary_search(&id).is_ok()) {
        Err(Rich::custom(
            span,
            "Builtin functions cannot be re-defined.",
        ))
    } else {
        Ok(())
    }
}

fn statement_parser<'src, I>(
    expr: impl Parser<'src, I, ExprNodeId, ParseError<'src>> + Clone + 'src,
    ctx: ParseContext,
) -> impl Parser<'src, I, (Statement, Location), ParseError<'src>> + Clone
where
    I: ValueInput<'src, Token = Token, Span = SimpleSpan>,
{
    let let_ = just(Token::Let)
        .ignore_then(pattern_parser(ctx.clone()).validate(|pat, e, emitter| {
            if let Err(e) = validate_reserved_pat(&pat, e.span()) {
                emitter.emit(e);
            }
            pat
        }))
        .then_ignore(just(Token::Assign).then(just(Token::LineBreak).repeated()))
        .then(expr.clone())
        .map_with(|(ident, body), e| (Statement::Let(ident, body), get_span(e.span())))
        .labelled("let");
    let letrec = just(Token::LetRec)
        .ignore_then(
            lvar_parser_typed(ctx.clone()).validate(|ident, e, emitter| {
                if let Err(e) = validate_reserved_ident(ident.id, e.span()) {
                    emitter.emit(e);
                }
                ident
            }),
        )
        .then_ignore(just(Token::Assign).then(just(Token::LineBreak).repeated()))
        .then(expr.clone())
        .map_with(|(ident, body), e| (Statement::LetRec(ident, body), get_span(e.span())))
        .labelled("letrec");
    let assign = var_parser(ctx.clone())
        .then_ignore(just(Token::Assign))
        .then(expr.clone())
        .map_with(|(lvar, body), e| (Statement::Assign(lvar, body), get_span(e.span())))
        .labelled("assign");
    let single = expr
        .map_with(|s, e| (Statement::Single(s), get_span(e.span())))
        .labelled("single");
    choice((let_, letrec, assign, single))
        .map(move |(t, span)| {
            (
                t,
                Location {
                    span: span.start()..span.end(),
                    path: ctx.file_path,
                },
            )
        })
        .boxed()
}
fn statements_parser<'src, I>(
    expr: impl Parser<'src, I, ExprNodeId, ParseError<'src>> + Clone + 'src,
    ctx: ParseContext,
) -> impl Parser<'src, I, Option<ExprNodeId>, ParseError<'src>> + Clone
where
    I: ValueInput<'src, Token = Token, Span = SimpleSpan>,
{
    statement_parser(expr, ctx.clone())
        .separated_by(just(Token::LineBreak).or(just(Token::SemiColon)).repeated())
        .allow_leading()
        .allow_trailing()
        .collect::<Vec<_>>()
        .recover_with(skip_then_retry_until(
            any().ignored(),
            one_of([Token::LineBreak, Token::SemiColon])
                .ignored()
                .or(end()),
        ))
        .map(|stmts| into_then_expr(&stmts))
        .boxed()
}

fn block_parser<'src, I>(
    expr: impl Parser<'src, I, ExprNodeId, ParseError<'src>> + Clone + 'src,
    ctx: ParseContext,
) -> impl Parser<'src, I, ExprNodeId, ParseError<'src>> + Clone
where
    I: ValueInput<'src, Token = Token, Span = SimpleSpan>,
{
    let stmts = statements_parser(expr, ctx.clone());
    let ctx3 = ctx.clone();
    let block = stmts
        .delimited_by(breakable_blockbegin(), breakable_blockend())
        .map_with(move |stmts, e| Expr::Block(stmts).into_id(ctx.clone().gen_loc(e.span())));
    one_of([Token::BackQuote, Token::Dollar])
        .map_with(move |op, e| (op, get_span(e.span())))
        .repeated()
        .foldr(block, move |(op, op_span), rhs| {
            let rhs_span = rhs.to_span();
            let loc = Location {
                span: merge_span(op_span, rhs_span),
                path: ctx3.file_path,
            };
            match op {
                Token::BackQuote => Expr::Bracket(rhs).into_id(loc.clone()),
                Token::Dollar => Expr::Escape(rhs).into_id(loc.clone()),
                _ => unreachable!("Unexpected block operator: {:?}", op),
            }
        })
}

fn exprgroup_parser<'src, I>(
    ctx: ParseContext,
) -> impl Parser<'src, I, ExprNodeId, ParseError<'src>> + Clone + 'src
where
    I: ValueInput<'src, Token = Token, Span = SimpleSpan>,
{
    recursive(move |expr_group: Recursive<_>| {
        let expr = expr_parser(expr_group.clone(), ctx.clone());

        let block = block_parser(expr_group.clone(), ctx.clone());
        //todo: should be recursive(to paranthes be not needed)
        let if_ = just(Token::If)
            .ignore_then(
                expr_group
                    .clone()
                    .delimited_by(just(Token::ParenBegin), just(Token::ParenEnd)),
            )
            .padded_by(just(Token::LineBreak).repeated())
            .then(expr_group.clone())
            .then(
                just(Token::Else)
                    .padded_by(just(Token::LineBreak).repeated())
                    .ignore_then(expr_group.clone())
                    .or_not(),
            )
            .map_with(move |((cond, then), opt_else), e| {
                Expr::If(cond, then, opt_else).into_id(Location {
                    span: get_span(e.span()),
                    path: ctx.file_path,
                })
            })
            .labelled("if");

        block
            .or(if_)
            // .or(expr_statement_parser(expr_group.clone(), expr_group))
            .or(expr.clone())
            // we have to recover from nested delimiters at exactly here, not each of record literal parser and block parser,
            // because we have to try parsing to distinguish them.
            .recover_with(via_parser(nested_delimiters(
                Token::BlockBegin,
                Token::BlockEnd,
                [(Token::ParenBegin, Token::ParenEnd)],
                move |span| Expr::Error.into_id(ctx.clone().gen_loc(span)),
            )))
    })
    .boxed()
}

fn toplevel_parser<'src, I>(
    ctx: ParseContext,
) -> impl Parser<'src, I, Program, ParseError<'src>> + Clone
where
    I: ValueInput<'src, Token = Token, Span = SimpleSpan>,
{
    let exprgroup = exprgroup_parser(ctx.clone());
<<<<<<< HEAD
    let lvar = lvar_parser_typed_with_default(ctx.clone(), exprgroup.clone());
    let blockstart = just(Token::BlockBegin)
        .then_ignore(just(Token::LineBreak).or(just(Token::SemiColon)).repeated());
    let blockend = just(Token::LineBreak)
        .or(just(Token::SemiColon))
        .repeated()
        .ignore_then(just(Token::BlockEnd));
=======
    let lvar = lvar_parser_typed(ctx.clone());
>>>>>>> 1c2058a2
    let fnparams = lvar
        .clone()
        .separated_by(breakable_comma())
        .collect()
        .delimited_by(just(Token::ParenBegin), just(Token::ParenEnd))
        .labelled("fnparams");

    let function_s = just(Token::Function)
        .ignore_then(ident_parser().clone().validate(|ident, e, emitter| {
            if let Err(e) = validate_reserved_ident(ident, e.span()) {
                emitter.emit(e);
            }
            ident
        }))
        .then(fnparams.clone())
        .then(
            just(Token::Arrow)
                .ignore_then(type_parser(ctx.clone()))
                .or_not(),
        )
        .then(
            block_parser(exprgroup.clone(), ctx.clone())
                .map(|e| match e.to_expr() {
                    Expr::Block(e) => e.unwrap(),
                    _ => e,
                })
                .recover_with(via_parser(nested_delimiters(
                    Token::BlockBegin,
                    Token::BlockEnd,
                    [(Token::ParenBegin, Token::ParenEnd)],
                    move |span| {
                        Expr::Error.into_id(Location {
                            span: get_span(span),
                            path: ctx.file_path,
                        })
                    },
                ))),
        )
        .map_with(move |(((name, args), return_type), body), e| {
            let loc = Location {
                span: get_span(e.span()),
                path: ctx.file_path,
            };
<<<<<<< HEAD
            let fname = TypedId::new(fname.id, Type::Unknown.into_id_with_location(loc.clone()));
=======

>>>>>>> 1c2058a2
            (
                ProgramStatement::FnDefinition {
                    name,
                    args,
                    return_type,
                    body,
                },
                loc,
            )
        })
        .labelled("function decl");

    let global_stmt = statement_parser(exprgroup.clone(), ctx.clone())
        .map(|(s, span)| (ProgramStatement::GlobalStatement(s), span));
    let import = just(Token::Include)
        .ignore_then(
            select! {Token::Str(s) => s.to_symbol()}
                .delimited_by(just(Token::ParenBegin), just(Token::ParenEnd)),
        )
        .map_with(move |path, e| {
            (
                ProgramStatement::Import(path),
                Location::new(get_span(e.span()), ctx.file_path),
            )
        });
    let stmt = choice((function_s, global_stmt, import))
        .recover_with(skip_then_retry_until(
            any().ignored(),
            one_of([Token::LineBreak, Token::SemiColon])
                .ignored()
                .or(end()),
        ))
        .labelled("toplevel statement");
    let separator = just(Token::LineBreak).or(just(Token::SemiColon)).repeated();

    stmt.separated_by(separator.clone())
        .collect()
        .padded_by(separator)
        .then_ignore(end())
        .recover_with(skip_then_retry_until(
            any().ignored(),
            one_of([Token::LineBreak, Token::SemiColon])
                .ignored()
                .or(end()),
        ))
        .map(|stmts: Vec<(ProgramStatement, Location)>| Program {
            statements: stmts
                .into_iter()
                .map(|(s, loc)| (s, loc.span))
                .collect::<Vec<_>>(),
        })
        .boxed()
}

// fn preprocess_parser(
//     ctx: ParseContext,
// ) -> impl Parser<Token, ExprNodeId, Error = ParseError> + Clone {
//     just(Token::Include)
//         .ignore_then(
//             select! {Token::Str(s) => s}
//                 .delimited_by(just(Token::ParenBegin), just(Token::ParenEnd)),
//         )
//         .try_map(move |filename, span: Span| {
//             let cfile = ctx.file_path.as_str();
//             let (c, errs) = resolve_include(cfile, &filename, span.clone());
//             if errs.is_empty() {
//                 Ok(c)
//             } else {
//                 let e = errs.into_iter().fold(
//                     Simple::<Token>::custom(
//                         span.clone(),
//                         format!("failed to resolve include for {filename}"),
//                     ),
//                     |simple_e, reportable_e| {
//                         let wrapped =
//                             Simple::<Token>::custom(span.clone(), reportable_e.to_string());
//                         wrapped.merge(simple_e)
//                     },
//                 );
//                 Err(e)
//             }
//         })
// }
fn parser<'src, I>(
    current_file: Option<PathBuf>,
) -> impl Parser<'src, I, Program, ParseError<'src>> + Clone
where
    I: ValueInput<'src, Token = Token, Span = SimpleSpan>,
{
    let ctx = ParseContext {
        file_path: current_file.map_or("".to_symbol(), |p| p.to_string_lossy().to_symbol()),
    };
    toplevel_parser(ctx)
}

pub(crate) fn add_global_context(ast: ExprNodeId, file_path: Symbol) -> ExprNodeId {
    let span = ast.to_span();
    let loc = Location {
        span: span.clone(),
        path: file_path,
    };
    let res = Expr::Let(
        TypedPattern {
            pat: Pattern::Single(GLOBAL_LABEL.to_symbol()),
            ty: Type::Unknown.into_id_with_location(loc.clone()),
        },
        Expr::Lambda(vec![], None, ast).into_id(loc.clone()),
        None,
    );
    res.into_id(loc)
}
pub fn lex(
    src: &str,
    current_file: Option<PathBuf>,
) -> (
    Option<Vec<(Token, SimpleSpan)>>,
    Vec<Box<dyn ReportableError>>,
) {
    let (tokens, lex_errs) = lexer::lexer().parse(src).into_output_errors();
    let lex_errs = lex_errs.into_iter().map(|e| -> Box<dyn ReportableError> {
        Box::new(error::ParseError::<char>::new(
            e,
            current_file
                .clone()
                .unwrap_or_default()
                .to_string_lossy()
                .to_symbol(),
        ))
    });
    (tokens, lex_errs.collect())
}
pub(super) fn convert_parse_errors<'src>(
    errs: &[Rich<'src, Token>],
) -> impl Iterator<Item = Box<dyn ReportableError>> {
    errs.iter().map(move |e| -> Box<dyn ReportableError> {
        Box::new(error::ParseError::new(e.clone(), Symbol::default()))
    })
}

pub fn parse(
    src: &'_ str,
    current_file: Option<PathBuf>,
) -> (Program, Vec<Box<dyn ReportableError>>) {
    let (tokens, lex_errs) = lex(src, current_file.clone());
    if let Some(t) = tokens {
        let tokens_comment_filtered = t
            .into_iter()
            .filter_map(move |(tkn, span)| match tkn {
                Token::Comment(token::Comment::SingleLine(_)) => Some((Token::LineBreak, span)),
                Token::Comment(token::Comment::MultiLine(_)) => None,
                _ => Some((tkn.clone(), span)),
            })
            .collect::<Vec<_>>();

        let (ast, errs) = parser(current_file.clone())
            .parse(
                Stream::from_iter(tokens_comment_filtered)
                    .map((src.len()..src.len()).into(), |(t, s)| (t, s)),
            )
            .into_output_errors();
        let errs = convert_parse_errors(&errs)
            .chain(lex_errs)
            .collect::<Vec<_>>();
        (ast.unwrap_or_default(), errs)
    } else {
        (Program::default(), lex_errs)
    }
}
pub fn parse_to_expr(
    src: &str,
    current_file: Option<PathBuf>,
) -> (ExprNodeId, Vec<Box<dyn ReportableError>>) {
    let (prog, mut errs) = parse(src, current_file.clone());
    if prog.statements.is_empty() {
        return (Expr::Error.into_id_without_span(), errs);
    }
    let (expr, mut new_errs) = expr_from_program(
        prog,
        current_file.map_or("".to_symbol(), |p| p.to_string_lossy().to_symbol()),
    );
    errs.append(&mut new_errs);
    (expr, errs)
}<|MERGE_RESOLUTION|>--- conflicted
+++ resolved
@@ -224,16 +224,6 @@
     parser.then(just(Token::Colon).ignore_then(type_parser(ctx)).or_not())
 }
 
-<<<<<<< HEAD
-// Basic parameter parser without default values
-fn lvar_parser_typed(ctx: ParseContext) -> impl Parser<Token, TypedId, Error = ParseError> + Clone {
-    with_type_annotation(ident_parser(), ctx.clone())
-        .map_with_span(move |(sym, t), span| {
-            let ty = match t {
-                Some(ty) => ty,
-                None => Type::Unknown.into_id_with_location(Location {
-                    span: span.clone(),
-=======
 fn lvar_parser_typed<'src, I>(
     ctx: ParseContext,
 ) -> impl Parser<'src, I, TypedId, ParseError<'src>> + Clone
@@ -242,27 +232,31 @@
 {
     with_type_annotation(ident_parser(), ctx.clone())
         .map_with(move |(sym, t), e| match t {
-            Some(ty) => TypedId { id: sym, ty },
+            Some(ty) => TypedId {
+                id: sym,
+                ty,
+                default_value: None,
+            },
             None => TypedId {
                 id: sym,
                 ty: Type::Unknown.into_id_with_location(Location {
                     span: get_span(e.span()),
->>>>>>> 1c2058a2
                     path: ctx.file_path,
                 }),
-            };
-
-            TypedId::new(sym, ty)
+                default_value: None,
+            },
         })
         .labelled("lvar_typed")
 }
-<<<<<<< HEAD
 
 // Parameter parser with support for default values
-fn lvar_parser_typed_with_default(
-    ctx: ParseContext,
-    expr: impl Parser<Token, ExprNodeId, Error = ParseError> + Clone,
-) -> impl Parser<Token, TypedId, Error = ParseError> + Clone {
+fn lvar_parser_typed_with_default<'src, I>(
+    ctx: ParseContext,
+    expr: impl Parser<'src, I, ExprNodeId, ParseError<'src>> + Clone,
+) -> impl Parser<'src, I, TypedPattern, ParseError<'src>> + Clone
+where
+    I: ValueInput<'src, Token = Token, Span = SimpleSpan>,
+{
     lvar_parser_typed(ctx.clone())
         .then(
             // Parse optional default value: = expr
@@ -273,12 +267,10 @@
             ty: param.ty,
             default_value,
         })
+        .map(TypedPattern::from)
         .labelled("lvar_typed_with_default")
 }
-fn pattern_parser(
-=======
 fn pattern_parser<'src, I>(
->>>>>>> 1c2058a2
     ctx: ParseContext,
 ) -> impl Parser<'src, I, TypedPattern, ParseError<'src>> + Clone
 where
@@ -479,16 +471,11 @@
     expr: impl Parser<'src, I, ExprNodeId, ParseError<'src>> + Clone + 'src,
     expr_group: impl Parser<'src, I, ExprNodeId, ParseError<'src>> + Clone + 'src,
     ctx: ParseContext,
-<<<<<<< HEAD
-) -> impl Parser<Token, ExprNodeId, Error = ParseError> + Clone + 'a {
-    let lambda = lvar_parser_typed_with_default(ctx.clone(), expr.clone())
-=======
 ) -> impl Parser<'src, I, ExprNodeId, ParseError<'src>> + Clone
 where
     I: ValueInput<'src, Token = Token, Span = SimpleSpan>,
 {
     let lambda = lvar_parser_typed(ctx.clone())
->>>>>>> 1c2058a2
         .separated_by(just(Token::Comma))
         .collect::<Vec<_>>()
         .delimited_by(
@@ -558,35 +545,23 @@
         .separated_by(breakable_comma())
         .at_least(1)
         .allow_trailing()
-<<<<<<< HEAD
+        .collect::<Vec<_>>()
         .then(just(Token::DoubleDot).or_not())
         .delimited_by(breakable_blockbegin(), breakable_blockend())
-        .map_with_span(move |(fields,is_imcomplete), span, | {
+        .map_with(move |(fields, is_imcomplete), e| {
             //fields are implicitly sorted by name.
             let mut fields = fields;
             fields.sort_by(|a, b| a.name.cmp(&b.name));
             let loc = Location {
-                    span,
-                    path: ctx.file_path,
-                };
+                span: get_span(e.span()),
+                path: ctx.file_path,
+            };
             if is_imcomplete.is_some() {
                 log::trace!("is imcomplete record literal");
                 Expr::ImcompleteRecord(fields).into_id(loc)
             } else {
                 Expr::RecordLiteral(fields).into_id(loc)
             }
-=======
-        .collect::<Vec<_>>()
-        .delimited_by(breakable_blockbegin(), breakable_blockend())
-        .map_with(move |fields, e| {
-            //fields are implicitly sorted by name.
-            let mut fields = fields;
-            fields.sort_by(|a, b| a.name.cmp(&b.name));
-            Expr::RecordLiteral(fields).into_id(Location {
-                span: get_span(e.span()),
-                path: ctx.file_path,
-            })
->>>>>>> 1c2058a2
         })
         .labelled("record_literal");
     let parenexpr = expr
@@ -832,17 +807,11 @@
     I: ValueInput<'src, Token = Token, Span = SimpleSpan>,
 {
     let exprgroup = exprgroup_parser(ctx.clone());
-<<<<<<< HEAD
-    let lvar = lvar_parser_typed_with_default(ctx.clone(), exprgroup.clone());
-    let blockstart = just(Token::BlockBegin)
-        .then_ignore(just(Token::LineBreak).or(just(Token::SemiColon)).repeated());
-    let blockend = just(Token::LineBreak)
-        .or(just(Token::SemiColon))
-        .repeated()
-        .ignore_then(just(Token::BlockEnd));
-=======
-    let lvar = lvar_parser_typed(ctx.clone());
->>>>>>> 1c2058a2
+    let lvar =
+        lvar_parser_typed_with_default(ctx.clone(), exprgroup.clone()).try_map(|ty, span| {
+            TypedId::try_from(ty).map_err(|err| Rich::custom(span, err.to_string()))
+        });
+
     let fnparams = lvar
         .clone()
         .separated_by(breakable_comma())
@@ -886,11 +855,6 @@
                 span: get_span(e.span()),
                 path: ctx.file_path,
             };
-<<<<<<< HEAD
-            let fname = TypedId::new(fname.id, Type::Unknown.into_id_with_location(loc.clone()));
-=======
-
->>>>>>> 1c2058a2
             (
                 ProgramStatement::FnDefinition {
                     name,
