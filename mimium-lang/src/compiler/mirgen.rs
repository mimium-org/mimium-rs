--- conflicted
+++ resolved
@@ -398,21 +398,6 @@
                 let alloc_insert_point = self.get_current_basicblock().0.len();
                 let dst = self.gen_new_register();
                 for (i, e) in items.iter().enumerate() {
-<<<<<<< HEAD
-                    let (v, cty) = self.eval_expr(*e)?;
-                    let ptr = if i == 0 {
-                        dst.clone()
-                    } else {
-                        inst_refs.push(self.get_current_basicblock().0.len());
-                        self.push_inst(Instruction::GetElement {
-                            value: dst.clone(),
-                            ty, // lazyly set after loops
-                            array_idx: 0,
-                            tuple_offset: i as u64,
-                        })
-                    };
-                    self.push_inst(Instruction::Store(ptr, v, ty));
-=======
                     let (v, elem_ty) = self.eval_expr(*e)?;
                     let ptr = self.push_inst(Instruction::GetElement {
                         value: dst.clone(),
@@ -422,7 +407,6 @@
                     });
 
                     self.push_inst(Instruction::Store(ptr, v, elem_ty));
->>>>>>> e44ce91b
                 }
                 self.get_current_basicblock()
                     .0
