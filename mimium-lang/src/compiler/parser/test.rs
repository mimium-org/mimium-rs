--- conflicted
+++ resolved
@@ -255,9 +255,6 @@
 fn test_fndef() {
     let ans = Expr::LetRec(
         TypedId {
-<<<<<<< HEAD
-            ty: Type::Unknown.into_id_with_location(loc(0..28)),
-=======
             ty: Type::Function(
                 LabeledParams::new(vec![
                     LabeledParam::new(
@@ -274,20 +271,21 @@
             )
             .into_id_with_location(loc(0..28)),
 
->>>>>>> 1c2058a2
             id: "hoge".to_symbol(),
             default_value: None,
         },
         Expr::Lambda(
             vec![
-                TypedId::new(
-                    "input".to_symbol(),
-                    Type::Unknown.into_id_with_location(loc(8..13)),
-                ),
-                TypedId::new(
-                    "gue".to_symbol(),
-                    Type::Unknown.into_id_with_location(loc(14..17)),
-                ),
+                TypedId {
+                    id: "input".to_symbol(),
+                    ty: Type::Unknown.into_id_with_location(loc(8..13)),
+                    default_value: None,
+                },
+                TypedId {
+                    id: "gue".to_symbol(),
+                    ty: Type::Unknown.into_id_with_location(loc(14..17)),
+                    default_value: None,
+                },
             ],
             None,
             Expr::Var("input".to_symbol()).into_id(loc(21..26)),
@@ -303,10 +301,6 @@
     let ans = Expr::LetRec(
         TypedId {
             id: "hoge".to_symbol(),
-<<<<<<< HEAD
-            ty: Type::Unknown.into_id_with_location(loc(0..28)),
-            default_value: None,
-=======
             ty: Type::Function(
                 LabeledParams::new(vec![
                     LabeledParam::new(
@@ -322,18 +316,20 @@
                 None,
             )
             .into_id_with_location(loc(0..28)),
->>>>>>> 1c2058a2
+            default_value: None,
         },
         Expr::Lambda(
             vec![
-                TypedId::new(
-                    "input".to_symbol(),
-                    Type::Unknown.into_id_with_location(loc(8..13)),
-                ),
-                TypedId::new(
-                    "gue".to_symbol(),
-                    Type::Unknown.into_id_with_location(loc(14..17)),
-                ),
+                TypedId {
+                    id: "input".to_symbol(),
+                    ty: Type::Unknown.into_id_with_location(loc(8..13)),
+                    default_value: None,
+                },
+                TypedId {
+                    id: "gue".to_symbol(),
+                    ty: Type::Unknown.into_id_with_location(loc(14..17)),
+                    default_value: None,
+                },
             ],
             None,
             Expr::Var("input".to_symbol()).into_id(loc(21..26)),
@@ -341,12 +337,6 @@
         .into_id(loc(0..28)),
         Some(
             Expr::LetRec(
-<<<<<<< HEAD
-                TypedId::new(
-                    "hoge".to_symbol(),
-                    Type::Unknown.into_id_with_location(loc(29..57)),
-                ),
-=======
                 TypedId {
                     id: "hoge".to_symbol(),
                     ty: Type::Function(
@@ -364,18 +354,20 @@
                         None,
                     )
                     .into_id_with_location(loc(29..57)),
+                    default_value: None,
                 },
->>>>>>> 1c2058a2
                 Expr::Lambda(
                     vec![
-                        TypedId::new(
-                            "input".to_symbol(),
-                            Type::Unknown.into_id_with_location(loc(37..42)),
-                        ),
-                        TypedId::new(
-                            "gue".to_symbol(),
-                            Type::Unknown.into_id_with_location(loc(43..46)),
-                        ),
+                        TypedId {
+                            id: "input".to_symbol(),
+                            ty: Type::Unknown.into_id_with_location(loc(37..42)),
+                            default_value: None,
+                        },
+                        TypedId {
+                            id: "gue".to_symbol(),
+                            ty: Type::Unknown.into_id_with_location(loc(43..46)),
+                            default_value: None,
+                        },
                     ],
                     None,
                     Expr::Var("input".to_symbol()).into_id(loc(50..55)),
@@ -392,38 +384,7 @@
         ans
     );
 }
-<<<<<<< HEAD
-
-#[test]
-fn test_macrodef() {
-    let ans = Expr::LetRec(
-        TypedId::new(
-            "hoge".to_symbol(),
-            Type::Unknown.into_id_with_location(loc(6..10)),
-        ),
-        Expr::Lambda(
-            vec![
-                TypedId::new(
-                    "input".to_symbol(),
-                    Type::Unknown.into_id_with_location(loc(11..16)),
-                ),
-                TypedId::new(
-                    "gue".to_symbol(),
-                    Type::Unknown.into_id_with_location(loc(17..20)),
-                ),
-            ],
-            None,
-            Expr::Bracket(Expr::Var("input".to_symbol()).into_id(loc(24..29))).into_id(loc(0..31)),
-        )
-        .into_id(loc(0..31)),
-        None,
-    )
-    .into_id(loc(0..31));
-    test_string!("macro hoge(input,gue){\n input\n}", ans);
-}
-
-=======
->>>>>>> 1c2058a2
+
 #[test]
 fn test_tuple() {
     let tuple_items = vec![
@@ -563,24 +524,16 @@
 
 #[test]
 fn test_imcomplete_record() {
-    let ans = Expr::ImcompleteRecord(vec![
-        RecordField {
-            name: "x".to_symbol(),
-            expr: Expr::Literal(Literal::Float("200".to_symbol())).into_id(loc(3..4)),
-        }
-    ])
-        .into_id(loc(0..7));
+    let ans = Expr::ImcompleteRecord(vec![RecordField {
+        name: "x".to_symbol(),
+        expr: Expr::Literal(Literal::Float("200".to_symbol())).into_id(loc(3..4)),
+    }])
+    .into_id(loc(0..7));
     test_expr_string("{x = 200, ..}", ans);
 }
 #[test]
 fn test_stmt_without_return() {
     let ans = Expr::LetRec(
-<<<<<<< HEAD
-        TypedId::new(
-            "test".to_symbol(),
-            Type::Unknown.into_id_with_location(loc(0..56)),
-        ),
-=======
         TypedId {
             id: "test".to_symbol(),
             ty: Type::Function(
@@ -592,13 +545,14 @@
                 None,
             )
             .into_id_with_location(loc(0..56)),
+            default_value: None,
         },
->>>>>>> 1c2058a2
         Expr::Lambda(
-            vec![TypedId::new(
-                "input".to_symbol(),
-                Type::Unknown.into_id_with_location(loc(8..13)),
-            )],
+            vec![TypedId {
+                id: "input".to_symbol(),
+                ty: Type::Unknown.into_id_with_location(loc(8..13)),
+                default_value: None,
+            }],
             None,
             Expr::Let(
                 TypedPattern {
