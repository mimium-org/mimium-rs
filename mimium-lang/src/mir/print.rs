use crate::format_vec;

use super::*;

impl std::fmt::Display for Mir {
    fn fmt(&self, f: &mut std::fmt::Formatter<'_>) -> std::fmt::Result {
        for fun in self.functions.iter() {
<<<<<<< HEAD
            let af = format_vec!(fun.args, ",");
            let _ = write!(f, "fn {} [{af}]\n", fun.label);
=======
            let af = fun
                .args
                .iter()
                .zip(fun.argtypes.clone())
                .map(|(a, t)| format!("{}:{}", *a, t.to_type()))
                .collect::<Vec<_>>()
                .join(",");
            let _ = writeln!(f, "fn {} [{af}]", fun.label);
>>>>>>> 72b5d230
            let upi = format_vec!(fun.upindexes, ",");
            let _ = write!(f, "upindexes:[{upi}]");
            if let Some(upper_i) = fun.upperfn_i {
                let _ = write!(f, "upper:{upper_i}");
            }
            let _ = write!(f, " state_size: {}", fun.state_size);
            for (i, block) in fun.body.iter().enumerate() {
                let _ = write!(f, "\n  block {i}\n");
                for (v, insts) in block.0.iter() {
                    let _ = match v.as_ref() {
                        Value::None => writeln!(f, "  {: <10} {insts}", " "),
                        _ => writeln!(f, "  {:<7} := {insts}", format!("{}", *v)),
                    };
                }
            }
        }
        Ok(())
    }
}

impl std::fmt::Display for Argument {
    fn fmt(&self, f: &mut std::fmt::Formatter<'_>) -> std::fmt::Result {
        let Argument(label, t) = self;
        write!(f, "arg {}: {}", label.0, t.to_type())
    }
}

impl std::fmt::Display for Value {
    fn fmt(&self, f: &mut std::fmt::Formatter<'_>) -> std::fmt::Result {
        match self {
            Value::Global(gv) => write!(f, "global({})", *gv),
            Value::Argument(_, v) => write!(f, "{}", v.0),
            Value::Register(r) => write!(f, "reg({r})"),
            Value::Function(id, _statesize, nret) => {
                write!(f, "function {id} (nret: {})", nret.to_type())
            }
            Value::ExtFunction(label, t) => write!(f, "extfun {label} {}", t.to_type()),
            Value::FixPoint(i) => write!(f, "fixpoint {i}"),
            Value::State(v) => write!(f, "state({})", *v),
            Value::None => write!(f, "none"),
        }
    }
}

impl std::fmt::Display for Instruction {
    fn fmt(&self, f: &mut std::fmt::Formatter<'_>) -> std::fmt::Result {
        match self {
            Instruction::Uinteger(u) => write!(f, "uint {u}"),
            Instruction::Integer(i) => write!(f, "int {i}"),
            Instruction::Float(n) => write!(f, "float {n}"),
            Instruction::Alloc(t) => write!(f, "alloc {}", t.to_type()),
            Instruction::Load(src, ty) => write!(f, "load {src}, {}", ty.to_type()),
            Instruction::Store(dst, src, ty) => write!(f, "store {dst}, {src}, {}", ty.to_type()),
            Instruction::GetElement {
                value,
                ty,
                array_idx,
                tuple_offset,
            } => {
                let ty = ty.to_type();
                write!(f, "getelement {value}, {ty}, {tuple_offset}[{array_idx}]")
            }
            Instruction::Call(fptr, args, rty) => {
                write!(
                    f,
                    "call {} [{}] ->{}",
                    *fptr,
                    args.iter()
                        .map(|(a, _t)| a.to_string())
                        .collect::<Vec<_>>()
                        .join(","),
                    rty.to_type()
                )
            }
            Instruction::CallCls(cls, args, rty) => {
                write!(
                    f,
                    "callcls {} [{}] ->{}",
                    *cls,
                    args.iter()
                        .map(|(a, _t)| a.to_string())
                        .collect::<Vec<_>>()
                        .join(","),
                    rty.to_type()
                )
            }
            Instruction::Closure(fun) => {
                if let Value::Function(idx, _, nret) = fun.as_ref() {
                    write!(f, "closure {idx} (nret: {})", nret.to_type())
                } else {
                    write!(f, "closure {}", *fun)
                }
            }
            Instruction::CloseUpValue(cls) => {
                write!(f, "close {}", *cls)
            }
            Instruction::GetUpValue(idx, ty) => write!(f, "getupval {idx} {}", ty.to_type()),
            Instruction::SetUpValue(idx, ty) => write!(f, "setupval {idx} {}", ty.to_type()),
            Instruction::GetGlobal(v, ty) => write!(f, "getglobal {} {}", *v, ty.to_type()),
            Instruction::SetGlobal(dst, src, ty) => {
                write!(f, "setglobal {} {} {}", *dst, *src, ty.to_type())
            }
            Instruction::PushStateOffset(v) => write!(f, "pushstateidx {}", *v),
            Instruction::PopStateOffset(v) => write!(f, "popstateidx  {}", *v),

            Instruction::GetState(ty) => write!(f, "getstate {}", ty.to_type()),
            Instruction::JmpIf(cond, tbb, ebb) => write!(f, "jmpif {cond} {tbb} {ebb}"),
            Instruction::Jmp(bb) => write!(f, "jmp {bb}"),
            Instruction::Phi(t, e) => write!(f, "phi {t} {e}"),
            Instruction::Return(a, rty) => write!(f, "ret {} {}", *a, rty.to_type()),
            Instruction::ReturnFeed(v, rty) => write!(f, "retfeed {} {}", *v, rty.to_type()),
            Instruction::Delay(max, a, b) => write!(f, "delay {max} {} {}", *a, *b),
            Instruction::Mem(a) => write!(f, "mem {}", *a),
            Instruction::AddF(a, b) => write!(f, "addf {} {}", *a, *b),
            Instruction::SubF(a, b) => write!(f, "subf {} {}", *a, *b),
            Instruction::MulF(a, b) => write!(f, "mulf {} {}", *a, *b),
            Instruction::DivF(a, b) => write!(f, "divf {} {}", *a, *b),
            Instruction::ModF(a, b) => write!(f, "modf {} {}", *a, *b),
            Instruction::NegF(a) => write!(f, "negf {}", *a),
            Instruction::AbsF(a) => write!(f, "absf {}", *a),
            Instruction::SinF(a) => write!(f, "sinf {}", *a),
            Instruction::CosF(a) => write!(f, "sinf {}", *a),
            Instruction::SqrtF(a) => write!(f, "sqrtf {}", *a),
            Instruction::PowF(a, b) => write!(f, "powf {} {}", *a, *b),
            Instruction::LogF(a, b) => write!(f, "logf {} {}", *a, *b),
            Instruction::AddI(a, b) => write!(f, "addi {} {}", *a, *b),
            Instruction::SubI(a, b) => write!(f, "subi {} {}", *a, *b),
            Instruction::MulI(a, b) => write!(f, "muli {} {}", *a, *b),
            Instruction::DivI(a, b) => write!(f, "divi {} {}", *a, *b),
            Instruction::ModI(a, b) => write!(f, "modi {} {}", *a, *b),
            Instruction::NegI(a) => write!(f, "negi {}", *a),
            Instruction::AbsI(a) => write!(f, "absi {}", *a),
            Instruction::PowI(a) => write!(f, "powi {}", *a),
            Instruction::LogI(_, _) => todo!(),
            Instruction::Not(_) => todo!(),
            Instruction::Eq(a, b) => write!(f, "eq {} {}", *a, *b),
            Instruction::Ne(a, b) => write!(f, "ne {} {}", *a, *b),
            Instruction::Gt(a, b) => write!(f, "gt {} {}", *a, *b),
            Instruction::Ge(a, b) => write!(f, "ge {} {}", *a, *b),
            Instruction::Lt(a, b) => write!(f, "lt {} {}", *a, *b),
            Instruction::Le(a, b) => write!(f, "le {} {}", *a, *b),
            Instruction::And(a, b) => write!(f, "and {} {}", *a, *b),
            Instruction::Or(a, b) => write!(f, "or {} {}", *a, *b),
            Instruction::CastFtoI(_) => todo!(),
            Instruction::CastItoF(_) => todo!(),
            Instruction::CastItoB(_) => todo!(),
        }
    }
}<|MERGE_RESOLUTION|>--- conflicted
+++ resolved
@@ -5,10 +5,6 @@
 impl std::fmt::Display for Mir {
     fn fmt(&self, f: &mut std::fmt::Formatter<'_>) -> std::fmt::Result {
         for fun in self.functions.iter() {
-<<<<<<< HEAD
-            let af = format_vec!(fun.args, ",");
-            let _ = write!(f, "fn {} [{af}]\n", fun.label);
-=======
             let af = fun
                 .args
                 .iter()
@@ -17,7 +13,6 @@
                 .collect::<Vec<_>>()
                 .join(",");
             let _ = writeln!(f, "fn {} [{af}]", fun.label);
->>>>>>> 72b5d230
             let upi = format_vec!(fun.upindexes, ",");
             let _ = write!(f, "upindexes:[{upi}]");
             if let Some(upper_i) = fun.upperfn_i {
