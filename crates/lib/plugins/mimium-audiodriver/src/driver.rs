//! Audio driver abstraction used by mimium.
//!
//! Drivers provide an interface between the runtime and concrete audio backends
//! such as cpal or the CSV writer used for testing.

use std::{
    path::PathBuf,
    sync::{
        Arc,
        atomic::{AtomicU32, Ordering},
        mpsc,
    },
};

use mimium_lang::{
    ExecContext,
    compiler::IoChannelInfo,
    plugin::{DynSystemPlugin, ExtClsInfo, InstantPlugin, SystemPluginAudioWorker},
    runtime::{
        Time,
        vm::{self, FuncProto, Program, ReturnCode},
    },
    utils::{error::SimpleError, metadata::Location},
};
use num_traits::Float;

// #[derive(Clone)]
// pub struct PlaybackInfo {
//     pub sample_rate: u32,
//     pub current_time: usize,
//     pub frame_per_buffer: u64,
//     pub channels: u64,
// }

// impl PlaybackInfo {
//     pub fn get_current_realtime(&self) -> f32 {
//         self.current_time as f32 / self.sample_rate as f32
//     }
//     pub fn rewind(&mut self) {
//         self.current_time = 0;
//     }
// }

// pub trait Component {
//     type Sample: Float;
//     fn get_input_channels(&self) -> u64;
//     fn get_output_channels(&self) -> u64;
//     fn prepare_play(&mut self, info: &PlaybackInfo);
//     fn render(&mut self, input: &[Self::Sample], output: &mut [Self::Sample], info: &PlaybackInfo);
// }

#[derive(Clone)]
/// Shared sample rate value used by audio drivers.
pub struct SampleRate(pub Arc<AtomicU32>);
impl From<u32> for SampleRate {
    fn from(value: u32) -> Self {
        Self(Arc::new(value.into()))
    }
}
impl SampleRate {
    pub fn get(&self) -> u32 {
        self.0.load(Ordering::Relaxed)
    }
}

/// Abstraction over audio backends used by the runtime.
///
/// Note: the trait does not define `new()`, allowing each backend to expose a
/// constructor with custom parameters.  The [`init`] method is called after the
/// VM is prepared to pass it ownership along with the sample rate.
pub trait Driver {
    type Sample: Float;
    fn get_runtimefn_infos(&self) -> Vec<ExtClsInfo>;
    /// Call ctx.run_main() before moving ctx to Driver with this function.
    fn init(
        &mut self,
        runtimedata: RuntimeData,
        sample_rate: Option<SampleRate>,
    ) -> Option<IoChannelInfo>;
    fn play(&mut self) -> bool;
    fn pause(&mut self) -> bool;
    fn renew_vm(&mut self, _new_vm: vm::Program) {}
    fn get_vm_channel(&self) -> Option<mpsc::Sender<vm::Program>> {
        None
    }
    fn get_samplerate(&self) -> u32;
    fn get_current_sample(&self) -> Time;
    fn is_playing(&self) -> bool;
    fn get_as_plugin(&self) -> InstantPlugin {
        InstantPlugin {
            extcls: self.get_runtimefn_infos(),
            macros: vec![],
            commonfns: vec![],
        }
    }
}

/// Objects required to execute a compiled program.
pub struct RuntimeData {
    pub vm: vm::Machine,
    pub sys_plugin_workers: Vec<Box<dyn SystemPluginAudioWorker>>,
    pub dsp_i: usize,
}
impl RuntimeData {
    pub fn new(mut vm: vm::Machine, sys_plugins: &mut [DynSystemPlugin]) -> Self {
        //todo:error handling
        let dsp_i = vm.prog.get_fun_index("dsp").unwrap_or(0);
        if let Some(IoChannelInfo { input, .. }) = vm.prog.iochannels {
            vm.set_stack_range(0, &vec![0u64; input as usize]);
        }
        let sys_plugin_workers = sys_plugins
            .iter_mut()
            .filter_map(|p| p.take_audioworker())
            .collect();
        Self {
            vm,
            sys_plugin_workers,
            dsp_i,
        }
    }
    pub fn resume_with_program(&mut self, new_prog: Program) {
        if let Some(IoChannelInfo { input, .. }) = self.vm.prog.iochannels {
            self.vm.set_stack_range(0, &vec![0u64; input as usize]);
        }
<<<<<<< HEAD
        self.vm = self.vm.new_resume(new_prog);
        self.dsp_i = self.vm.prog.get_fun_index("dsp").unwrap_or(0);
=======
        let dsp_i = new_prog.get_fun_index("dsp").unwrap_or(0);
        Self {
            vm: self.vm.new_resume(new_prog),
            sys_plugins: self.sys_plugins.clone(),
            dsp_i,
        }
>>>>>>> b6c1eb44
    }
    // /// warn: Currently duplicated with ExecContext::run_main.
    // /// only LocalBufferDriver uses this function.
    // pub fn run_main(&mut self) -> ReturnCode {
    //     self.sys_plugins.iter().for_each(|plug: &DynSystemPlugin| {
    //         //todo: encapsulate unsafety within SystemPlugin functionality
    //         let p = unsafe { plug.inner.get().as_mut().unwrap_unchecked() };
    //         let _ = p.on_init(&mut self.vm);
    //     });
    //     let res = self.vm.execute_main();
    //     self.sys_plugins.iter().for_each(|plug: &DynSystemPlugin| {
    //         //todo: encapsulate unsafety within SystemPlugin functionality
    //         let p = unsafe { plug.inner.get().as_mut().unwrap_unchecked() };
    //         let _ = p.after_main(&mut self.vm);
    //     });
    //     res
    // }
    pub fn get_dsp_fn(&self) -> &FuncProto {
        &self.vm.prog.global_fn_table[self.dsp_i].1
    }
    /// Execute the compiled `dsp` function for one sample.
    pub fn run_dsp(&mut self, time: Time) -> ReturnCode {
        self.sys_plugin_workers.iter_mut().for_each(
            |plug: &mut Box<dyn SystemPluginAudioWorker>| {
                let _ = plug.on_sample(time, &mut self.vm);
            },
        );
        self.vm.execute_idx(self.dsp_i)
    }
}

impl TryFrom<&mut ExecContext> for RuntimeData {
    fn try_from(ctx: &mut ExecContext) -> Result<Self, Self::Error> {
        let mut vm = ctx.take_vm().ok_or(SimpleError {
            message: "Failed to take VM".into(),
            span: Location {
                span: 0..0,
                path: PathBuf::new(),
            },
        })?;
        let dsp_i = vm.prog.get_fun_index("dsp").unwrap_or(0);
        if let Some(IoChannelInfo { input, .. }) = vm.prog.iochannels {
            vm.set_stack_range(0, &vec![0u64; input as usize]);
        }
        let sys_plugin_workers = ctx
            .get_system_plugins_mut()
            .flat_map(|p| p.take_audioworker())
            .collect();
        Ok(Self {
            vm,
            sys_plugin_workers,
            dsp_i,
        })
    }
    type Error = SimpleError;
}<|MERGE_RESOLUTION|>--- conflicted
+++ resolved
@@ -122,17 +122,8 @@
         if let Some(IoChannelInfo { input, .. }) = self.vm.prog.iochannels {
             self.vm.set_stack_range(0, &vec![0u64; input as usize]);
         }
-<<<<<<< HEAD
+        self.dsp_i = new_prog.get_fun_index("dsp").unwrap_or(0);
         self.vm = self.vm.new_resume(new_prog);
-        self.dsp_i = self.vm.prog.get_fun_index("dsp").unwrap_or(0);
-=======
-        let dsp_i = new_prog.get_fun_index("dsp").unwrap_or(0);
-        Self {
-            vm: self.vm.new_resume(new_prog),
-            sys_plugins: self.sys_plugins.clone(),
-            dsp_i,
-        }
->>>>>>> b6c1eb44
     }
     // /// warn: Currently duplicated with ExecContext::run_main.
     // /// only LocalBufferDriver uses this function.
